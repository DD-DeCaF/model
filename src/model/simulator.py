--- conflicted
+++ resolved
@@ -54,17 +54,8 @@
             elif method == 'pfba-fva':
                 # FIXME: accept list of relevant fva reactions to calculate
                 solution = flux_variability_analysis(model, fraction_of_optimum=1, pfba_factor=1.05)
-<<<<<<< HEAD
-        except OptimizationError:
-=======
-            elif method in ('moma', 'lmoma'):
-                reference = pfba(model)
-                with model:
-                    add_moma(model, solution=reference, linear=(method == 'lmoma'))
-                    solution = model.optimize()
         except OptimizationError as error:
             logger.info(f"Optimization Error: {error}")
->>>>>>> d0260ad7
             flux_distribution = {}
             growth_rate = 0.0
 
@@ -78,12 +69,8 @@
                         for rxn in model.reactions if rxn.id in ids_measured_reactions
                     }
         else:
-<<<<<<< HEAD
+            logger.info(f"Simulation completed successfully")
             if method in ('fba', 'pfba'):
-=======
-            logger.info(f"Simulation completed successfully")
-            if method in ('fba', 'pfba', 'moma', 'lmoma'):
->>>>>>> d0260ad7
                 flux_distribution = solution.fluxes.to_dict()
                 growth_rate = flux_distribution[storage.get(model.id).growth_rate_reaction]
             elif method in ('fva', 'pfba-fva'):
