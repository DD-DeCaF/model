--- conflicted
+++ resolved
@@ -61,10 +61,5 @@
                 df[key] = df[key].astype("float")
             flux_distribution = df.T.to_dict()
             growth_rate = flux_distribution[biomass_reaction]["upper_bound"]
-<<<<<<< HEAD
-        return flux_distribution, growth_rate
-=======
         logger.info(f"Simulation was successful with growth rate {growth_rate}")
-
-    return flux_distribution, growth_rate
->>>>>>> 6131c3d2
+        return flux_distribution, growth_rate