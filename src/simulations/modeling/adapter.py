--- conflicted
+++ resolved
@@ -236,31 +236,6 @@
             continue
 
         try:
-<<<<<<< HEAD
-            for reaction_id, equation in ice.get_reaction_equations(genotype=feature_name).items():
-                logger.info(f"Adding reaction '{reaction_id}' for gene '{feature_name}'")
-
-                # Add the reaction
-                if reaction_id in model.reactions:
-                    warning = f"Reaction {reaction_id} already exists in the model, removing and replacing it"
-                    logger.warning(warning)
-                    warnings.append(warning)
-                    model.remove_reactions([reaction_id])
-                    operations.append({
-                        'operation': 'remove',
-                        'type': 'reaction',
-                        'id': reaction_id,
-                    })
-                reaction = Reaction(reaction_id)
-                reaction.gene_reaction_rule = feature_name
-                model.add_reactions([reaction])
-
-                # Before building the reaction's metabolites, keep track of the existing ones to detect new
-                # metabolites added to the model
-                metabolites_before = set(model.metabolites)
-                reaction.build_reaction_from_string(equation)
-                new_metabolites = set(model.metabolites).difference(metabolites_before)
-=======
             heterologous = ice.get_reaction_equations(genotype=feature_identifer)
         except PartNotFound:
             warning = f"Cannot add gene '{feature_identifer}', " \
@@ -280,6 +255,11 @@
                 logger.warning(warning)
                 warnings.append(warning)
                 model.remove_reactions([reaction_id])
+                operations.append({
+                    'operation': 'remove',
+                    'type': 'reaction',
+                    'id': reaction_id,
+                })
             reaction = Reaction(reaction_id)
             reaction.gene_reaction_rule = feature_identifer
             model.add_reactions([reaction])
@@ -351,7 +331,6 @@
                     formula=metabolite.formula,
                     compartment="e",
                 )
->>>>>>> 14de966b
 
                 # Create a transport reaction between the compartments
                 transport_reaction = Reaction(
