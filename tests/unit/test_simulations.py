--- conflicted
+++ resolved
@@ -29,17 +29,13 @@
 @pytest.mark.parametrize("method", METHODS)
 def test_simulation_methods(e_coli_core, method):
     for method in METHODS:
-<<<<<<< HEAD
         fluxes, growth_rate = simulate(
             e_coli_core,
-            storage.get(e_coli_core.id).growth_rate_reaction,
+            storage.get(e_coli_core.id).biomass_reaction,
             method,
             None,
             None,
         )
-=======
-        fluxes, growth_rate = simulate(e_coli_core, method, None, None)
->>>>>>> 9adc02c3
         if method not in {'fva', 'pfba-fva'}:
             reactions_ids = [i.id for i in e_coli_core.reactions]
             assert set(fluxes) == set(reactions_ids)