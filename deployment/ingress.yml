apiVersion: extensions/v1beta1
kind: Ingress
metadata:
  name: model
<<<<<<< HEAD
  annotations:
    kubernetes.io/ingress.class: "nginx"
    nginx.ingress.kubernetes.io/rewrite-target: /
    # websocket support
    nginx.ingress.kubernetes.io/proxy-send-timeout: "3600"
    nginx.ingress.kubernetes.io/proxy-read-timeout: "3600"
=======
>>>>>>> 5a34caba
spec:
  tls:
  - hosts:
    - api.dd-decaf.eu
    - api-staging.dd-decaf.eu
    secretName: decaf-tls
  rules:
  - host: api.dd-decaf.eu
    http:
      paths:
      - path: /model
        backend:
          serviceName: model-production
          servicePort: 80
  - host: api-staging.dd-decaf.eu
    http:
      paths:
      - path: /mcaffeine
        backend:
          serviceName: model-staging
          servicePort: 80<|MERGE_RESOLUTION|>--- conflicted
+++ resolved
@@ -1,21 +1,17 @@
 apiVersion: extensions/v1beta1
 kind: Ingress
 metadata:
-  name: model
-<<<<<<< HEAD
+  name: model-production
   annotations:
     kubernetes.io/ingress.class: "nginx"
     nginx.ingress.kubernetes.io/rewrite-target: /
     # websocket support
     nginx.ingress.kubernetes.io/proxy-send-timeout: "3600"
     nginx.ingress.kubernetes.io/proxy-read-timeout: "3600"
-=======
->>>>>>> 5a34caba
 spec:
   tls:
   - hosts:
     - api.dd-decaf.eu
-    - api-staging.dd-decaf.eu
     secretName: decaf-tls
   rules:
   - host: api.dd-decaf.eu
@@ -25,6 +21,21 @@
         backend:
           serviceName: model-production
           servicePort: 80
+
+---
+
+apiVersion: extensions/v1beta1
+kind: Ingress
+metadata:
+  name: model-staging
+  annotations:
+    kubernetes.io/ingress.class: "nginx"
+spec:
+  tls:
+  - hosts:
+    - api-staging.dd-decaf.eu
+    secretName: decaf-tls
+  rules:
   - host: api-staging.dd-decaf.eu
     http:
       paths:
