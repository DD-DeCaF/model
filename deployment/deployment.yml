apiVersion: apps/v1
kind: Deployment
metadata:
  name: model-production
spec:
  selector:
    matchLabels:
      app: model
      env: production
  replicas: 1
  template:
    metadata:
      labels:
        app: model
        env: production
    spec:
      containers:
      - name: web
        image: gcr.io/dd-decaf-cfbf6/model:master
        imagePullPolicy: Always
        ports:
        - containerPort: 8000
        env:
        - name: ENVIRONMENT
          value: production
        - name: SCRIPT_NAME
          value: /model
        - name: REDIS_ADDR
          value: localhost
        - name: REDIS_PORT
          value: "6379"
<<<<<<< HEAD
        - name: ANNOTATIONS_API
          value: http://gene-to-reactions-production/annotation/genes
=======
        - name: MODEL_STORAGE_API
          value: https://api.dd-decaf.eu/mstorage
        - name: ICE_API
          value: https://ice.dd-decaf.eu
        - name: IAM_API
          value: https://api.dd-decaf.eu/iam
        - name: ICE_USERNAME
          valueFrom:
            secretKeyRef:
              name: model-production
              key: ICE_USERNAME
        - name: ICE_PASSWORD
          valueFrom:
            secretKeyRef:
              name: model-production
              key: ICE_PASSWORD
>>>>>>> 5a34caba
        - name: ID_MAPPER_API
          value: http://id-mapper-production/idmapping/query
        - name: prometheus_multiproc_dir
          value: /prometheus-client
        - name: SENTRY_DSN
          valueFrom:
            secretKeyRef:
              name: model-production
              key: SENTRY_DSN
        # Disabling sympy cache prevents significant memory leaks in the cobrapy stack
        - name: SYMPY_USE_CACHE
          value: "no"
        volumeMounts:
        - mountPath: /prometheus-client
          name: prometheus-client
        command: ["gunicorn", "-c", "gunicorn.py", "model.wsgi:app"]
        readinessProbe:
          httpGet:
            path: /model/healthz
            port: 8000
          initialDelaySeconds: 5
        resources:
          requests:
            cpu: "750m"
            memory: "512Mi"
          limits:
            cpu: "1800m"
      - name: redis
        image: redis:latest
        ports:
        - containerPort: 6379
        resources:
          requests:
            cpu: "10m"
            memory: "512Mi"
          limits:
            cpu: "100m"
      volumes:
      - name: prometheus-client
        emptyDir: {}

---

apiVersion: apps/v1
kind: Deployment
metadata:
  name: model-staging
spec:
  selector:
    matchLabels:
      app: model
      env: staging
  replicas: 1
  template:
    metadata:
      labels:
        app: model
        env: staging
    spec:
      containers:
      - name: web
        image: gcr.io/dd-decaf-cfbf6/model:devel
        imagePullPolicy: Always
        ports:
        - containerPort: 8000
        env:
        - name: ENVIRONMENT
          value: staging
        - name: SCRIPT_NAME
          value: /mcaffeine
        - name: REDIS_ADDR
          value: localhost
        - name: REDIS_PORT
          value: "6379"
        - name: MODEL_STORAGE_API
          value: https://api-staging.dd-decaf.eu/mstorage
        - name: ICE_API
          value: https://ice.dd-decaf.eu
        - name: IAM_API
          value: https://api-staging.dd-decaf.eu/iam
        - name: ICE_USERNAME
          valueFrom:
            secretKeyRef:
              name: model-staging
              key: ICE_USERNAME
        - name: ICE_PASSWORD
          valueFrom:
            secretKeyRef:
              name: model-staging
              key: ICE_PASSWORD
        - name: ID_MAPPER_API
          value: http://id-mapper-production/idmapping/query
        - name: prometheus_multiproc_dir
          value: /prometheus-client
        - name: SENTRY_DSN
          valueFrom:
            secretKeyRef:
              name: model-staging
              key: SENTRY_DSN
        # Disabling sympy cache prevents significant memory leaks in the cobrapy stack
        - name: SYMPY_USE_CACHE
          value: "no"
        volumeMounts:
        - mountPath: /prometheus-client
          name: prometheus-client
        command: ["gunicorn", "-c", "gunicorn.py", "model.wsgi:app"]
        readinessProbe:
          httpGet:
            path: /mcaffeine/healthz
            port: 8000
          initialDelaySeconds: 5
        resources:
          requests:
            cpu: "1000m"
          limits:
            cpu: "6000m"
      - name: redis
        image: redis:latest
        ports:
        - containerPort: 6379
        resources:
          requests:
            cpu: "100m"
          limits:
            cpu: "2000m"
      volumes:
      - name: prometheus-client
        emptyDir: {}<|MERGE_RESOLUTION|>--- conflicted
+++ resolved
@@ -29,12 +29,10 @@
           value: localhost
         - name: REDIS_PORT
           value: "6379"
-<<<<<<< HEAD
+        - name: MODEL_STORAGE_API
+          value: https://api.dd-decaf.eu/mstorage
         - name: ANNOTATIONS_API
           value: http://gene-to-reactions-production/annotation/genes
-=======
-        - name: MODEL_STORAGE_API
-          value: https://api.dd-decaf.eu/mstorage
         - name: ICE_API
           value: https://ice.dd-decaf.eu
         - name: IAM_API
@@ -49,7 +47,6 @@
             secretKeyRef:
               name: model-production
               key: ICE_PASSWORD
->>>>>>> 5a34caba
         - name: ID_MAPPER_API
           value: http://id-mapper-production/idmapping/query
         - name: prometheus_multiproc_dir
