--- conflicted
+++ resolved
@@ -36,19 +36,6 @@
 ## Run all style related targets.
 style: flake8 isort license
 
-<<<<<<< HEAD
-=======
-## Run the tests.
-test:
-	docker-compose run --rm web py.test -vx --cov=src/model tests/
-
-## Run the tests and report coverage (see https://docs.codecov.io/docs/testing-with-docker).
-test-travis:
-	$(eval ci_env=$(shell bash <(curl -s https://codecov.io/env)))
-	docker-compose run --rm $(ci_env) web \
-		/bin/sh -c "pytest --cov=src/model tests && codecov"
-
->>>>>>> 515bfbcf
 ## Run flake8.
 flake8:
 	docker-compose run --rm web flake8 src/model tests
@@ -63,13 +50,13 @@
 
 ## Run the tests.
 test:
-	-docker-compose run --rm web py.test -vxs --cov=src/model tests/
+	docker-compose run --rm web py.test -vx --cov=src/model tests/
 
 ## Run the tests and report coverage (see https://docs.codecov.io/docs/testing-with-docker).
 test-travis:
 	$(eval ci_env=$(shell bash <(curl -s https://codecov.io/env)))
 	docker-compose run --rm $(ci_env) web \
-		/bin/sh -c "pytest -s --cov=src/model tests && codecov"
+		/bin/sh -c "pytest --cov=src/model tests && codecov"
 
 ## Verify source code license headers.
 license:
